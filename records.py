--- conflicted
+++ resolved
@@ -6,13 +6,8 @@
 
 import tablib
 from docopt import docopt
-<<<<<<< HEAD
-from sqlalchemy import text, create_engine
+from sqlalchemy import create_engine, inspect, text
 from sqlalchemy.pool import NullPool
-from sqlalchemy.ext.declarative import declarative_base
-=======
-from sqlalchemy import create_engine, inspect, text
->>>>>>> 0e4a6493
 
 DATABASE_URL = os.environ.get('DATABASE_URL')
 
