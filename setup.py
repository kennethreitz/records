#!/usr/bin/env python

import io
import os
import sys
from codecs import open
from shutil import rmtree

from setuptools import setup, Command

here = os.path.abspath(os.path.dirname(__file__))
with io.open(os.path.join(here, 'README.rst'), encoding='utf-8') as f:
    long_description = '\n' + f.read()


class PublishCommand(Command):
    """Support setup.py publish."""

    description = 'Build and publish the package.'
    user_options = []

    @staticmethod
    def status(s):
        """Prints things in bold."""
        print('\033[1m{}\033[0m'.format(s))

    def initialize_options(self):
        pass

    def finalize_options(self):
        pass

    def run(self):
        try:
            self.status('Removing previous builds...')
            rmtree(os.path.join(here, 'dist'))
        except FileNotFoundError:
            pass

        self.status('Building Source and Wheel (universal) distribution...')
        os.system('{} setup.py sdist bdist_wheel --universal'.format(sys.executable))

        self.status('Uploading the package to PyPi via Twine...')
        os.system('twine upload dist/*')

        sys.exit()

<<<<<<< HEAD
requires = ['SQLAlchemy',
            'openpyxl<2.5.0', # temporary fix to issue #142
=======
requires = ['SQLAlchemy;python_version>="3.0"',
            'SQLAlchemy<1.1;python_version<"3.0"',
>>>>>>> 461b2459
            'tablib>=0.11.4',
            'openpyxl>2.6.0',  # https://github.com/kennethreitz-archive/records/pull/184#issuecomment-606207851
            'docopt']
version = '0.5.3'


def read(f):
    return open(f, encoding='utf-8').read()

setup(
    name='records',
    version=version,
    description='SQL for Humans',
    long_description=read('README.rst') + '\n\n' + read('HISTORY.rst'),
    author='Kenneth Reitz',
    author_email='me@kennethreitz.org',
    url='https://github.com/kennethreitz/records',
    py_modules=['records'],
    package_data={'': ['LICENSE']},
    include_package_data=True,
    entry_points={
        'console_scripts': ['records=records:cli'],
    },
    install_requires=requires,
    extras_require={
        'pandas': ['tablib[pandas]'],
        'pg': ['psycopg2'],
        'redshift': ['sqlalchemy-redshift', 'psycopg2']
        # TODO: Add the rest.
    },
    license='ISC',
    zip_safe=False,
    classifiers=(
        'Development Status :: 5 - Production/Stable',
        'Intended Audience :: Developers',
        'Natural Language :: English',
        'License :: OSI Approved :: ISC License (ISCL)',
        'Programming Language :: Python',
        'Programming Language :: Python :: 2',
        'Programming Language :: Python :: 2.7',
        'Programming Language :: Python :: 3',
        'Programming Language :: Python :: 3.4',
        'Programming Language :: Python :: 3.5',
        'Programming Language :: Python :: 3.6',
        'Programming Language :: Python :: Implementation :: CPython',
    ),
    cmdclass={
        'publish': PublishCommand,
    }
)<|MERGE_RESOLUTION|>--- conflicted
+++ resolved
@@ -45,13 +45,8 @@
 
         sys.exit()
 
-<<<<<<< HEAD
 requires = ['SQLAlchemy',
             'openpyxl<2.5.0', # temporary fix to issue #142
-=======
-requires = ['SQLAlchemy;python_version>="3.0"',
-            'SQLAlchemy<1.1;python_version<"3.0"',
->>>>>>> 461b2459
             'tablib>=0.11.4',
             'openpyxl>2.6.0',  # https://github.com/kennethreitz-archive/records/pull/184#issuecomment-606207851
             'docopt']
